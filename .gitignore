/.mypy_cache
/build
/dist
/np_family.egg-info
/docs/_build
/_*

/outs
<<<<<<< HEAD
/_*
=======
/datasets
>>>>>>> 55a517b0
*.pyc<|MERGE_RESOLUTION|>--- conflicted
+++ resolved
@@ -6,9 +6,5 @@
 /_*
 
 /outs
-<<<<<<< HEAD
-/_*
-=======
 /datasets
->>>>>>> 55a517b0
 *.pyc